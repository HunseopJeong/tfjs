#!/usr/bin/env bash
# Copyright 2019 Google LLC. All Rights Reserved.
#
# Licensed under the Apache License, Version 2.0 (the "License");
# you may not use this file except in compliance with the License.
# You may obtain a copy of the License at
#
#     http://www.apache.org/licenses/LICENSE-2.0
#
# Unless required by applicable law or agreed to in writing, software
# distributed under the License is distributed on an "AS IS" BASIS,
# WITHOUT WARRANTIES OR CONDITIONS OF ANY KIND, either express or implied.
# See the License for the specific language governing permissions and
# limitations under the License.
# =============================================================================

set -e

if [ "$NIGHTLY" = true ]; then
  yarn run-browserstack --browsers=bs_safari_mac,bs_ios_11 --testEnv webgl1 --flags '{"WEBGL_CPU_FORWARD": false, "WEBGL_SIZE_UPLOAD_UNIFORM": 0}'
<<<<<<< HEAD

  # Run the rest of the karma tests in parallel. These runs will reuse the
  # already downloaded binary.
  npm-run-all -p -c --aggregate-output \
    "run-browserstack --browsers=bs_firefox_mac,bs_chrome_mac" \
    "run-browserstack --browsers=bs_chrome_mac,win_10_chrome,bs_android_9 --testEnv webgl2 --flags '{\"WEBGL_CPU_FORWARD\": false, \"WEBGL_SIZE_UPLOAD_UNIFORM\": 0}'" \
    "run-browserstack --browsers=bs_chrome_mac --testEnv webgl2 --flags '{\"WEBGL_PACK\": false}'"
=======
  yarn run-browserstack --browsers=bs_firefox_mac,bs_chrome_mac
  yarn run-browserstack --browsers=bs_chrome_mac,win_10_chrome,bs_android_9 --testEnv webgl2 --flags '{"WEBGL_CPU_FORWARD": false, "WEBGL_SIZE_UPLOAD_UNIFORM": 0}'
  yarn run-browserstack --browsers=bs_chrome_mac --testEnv webgl2 --flags '{"WEBGL_PACK": false}'
>>>>>>> f9426b9c
else
  yarn run-browserstack --browsers=bs_chrome_mac
fi<|MERGE_RESOLUTION|>--- conflicted
+++ resolved
@@ -18,19 +18,9 @@
 
 if [ "$NIGHTLY" = true ]; then
   yarn run-browserstack --browsers=bs_safari_mac,bs_ios_11 --testEnv webgl1 --flags '{"WEBGL_CPU_FORWARD": false, "WEBGL_SIZE_UPLOAD_UNIFORM": 0}'
-<<<<<<< HEAD
-
-  # Run the rest of the karma tests in parallel. These runs will reuse the
-  # already downloaded binary.
-  npm-run-all -p -c --aggregate-output \
-    "run-browserstack --browsers=bs_firefox_mac,bs_chrome_mac" \
-    "run-browserstack --browsers=bs_chrome_mac,win_10_chrome,bs_android_9 --testEnv webgl2 --flags '{\"WEBGL_CPU_FORWARD\": false, \"WEBGL_SIZE_UPLOAD_UNIFORM\": 0}'" \
-    "run-browserstack --browsers=bs_chrome_mac --testEnv webgl2 --flags '{\"WEBGL_PACK\": false}'"
-=======
   yarn run-browserstack --browsers=bs_firefox_mac,bs_chrome_mac
   yarn run-browserstack --browsers=bs_chrome_mac,win_10_chrome,bs_android_9 --testEnv webgl2 --flags '{"WEBGL_CPU_FORWARD": false, "WEBGL_SIZE_UPLOAD_UNIFORM": 0}'
   yarn run-browserstack --browsers=bs_chrome_mac --testEnv webgl2 --flags '{"WEBGL_PACK": false}'
->>>>>>> f9426b9c
 else
   yarn run-browserstack --browsers=bs_chrome_mac
 fi