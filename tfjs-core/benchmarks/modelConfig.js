--- conflicted
+++ resolved
@@ -160,18 +160,6 @@
   },
   'posenet': {
     load: async () => {
-<<<<<<< HEAD
-      const posenetModel = await posenet.load({
-        architecture: 'ResNet50',
-        outputStride: 32,
-        inputResolution: 257,
-        quantBytes: 2
-      });
-      const image = tf.zeros([257, 257, 3]);
-
-      posenetModel.benchmarkImage = image;
-      return posenetModel;
-=======
       const model = await posenet.load();
       model.image = await loadImage('tennis_standing.jpg');
       return model;
@@ -187,7 +175,6 @@
       const model = await bodyPix.load();
       model.image = await loadImage('tennis_standing.jpg');
       return model;
->>>>>>> 8c9db60c
     },
     predictFunc: () => {
       return async model => {
